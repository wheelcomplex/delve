package service

import (
	"net"

	"github.com/go-delve/delve/service/debugger"
)

// Config provides the configuration to start a Debugger and expose it with a
// service.
//
// Only one of ProcessArgs or AttachPid should be specified. If ProcessArgs is
// provided, a new process will be launched. Otherwise, the debugger will try
// to attach to an existing process with AttachPid.
type Config struct {
	// Debugger configuration object, used to configure the underlying
	// debugger used by the server.
	Debugger debugger.Config

	// Listener is used to serve requests.
	Listener net.Listener

	// ProcessArgs are the arguments to launch a new process.
	ProcessArgs []string

	// AcceptMulti configures the server to accept multiple connection.
	// Note that the server API is not reentrant and clients will have to coordinate.
	AcceptMulti bool

<<<<<<< HEAD
	// ExitOnProcExited exit debugger when application exited
	ExitOnProcExited bool

	// MaxStringLen set the maximum string length that the commands print.
	MaxStringLen int

=======
	// ExitOnProcExited tell debugger to quit when debugging application exited
	ExitOnProcExited bool

>>>>>>> 628bd655
	// APIVersion selects which version of the API to serve (default: 1).
	APIVersion int

	// CheckLocalConnUser is true if the debugger should check that local
	// connections come from the same user that started the headless server
	CheckLocalConnUser bool

	// DisconnectChan will be closed by the server when the client disconnects
	DisconnectChan chan<- struct{}
}<|MERGE_RESOLUTION|>--- conflicted
+++ resolved
@@ -27,18 +27,12 @@
 	// Note that the server API is not reentrant and clients will have to coordinate.
 	AcceptMulti bool
 
-<<<<<<< HEAD
-	// ExitOnProcExited exit debugger when application exited
+	// ExitOnProcExited tell debugger to quit when debugging application exited
 	ExitOnProcExited bool
 
 	// MaxStringLen set the maximum string length that the commands print.
 	MaxStringLen int
 
-=======
-	// ExitOnProcExited tell debugger to quit when debugging application exited
-	ExitOnProcExited bool
-
->>>>>>> 628bd655
 	// APIVersion selects which version of the API to serve (default: 1).
 	APIVersion int
 
