--- conflicted
+++ resolved
@@ -138,12 +138,7 @@
 	var out CommandOut
 	out.State = *st
 	cb.Return(out, nil)
-<<<<<<< HEAD
-	if st.Exited && s.config.ExitOnProcExited {
-		time.Sleep(500 * time.Millisecond)
-=======
 	if s.config.ExitOnProcExited && st.Exited {
->>>>>>> 628bd655
 		syscall.Kill(syscall.Getpid(), syscall.SIGTERM)
 	}
 }
